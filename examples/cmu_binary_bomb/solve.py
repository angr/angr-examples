## Full writeup on flag 2 found on http://www.ctfhacker.com     
## Binary found here: http://csapp.cs.cmu.edu/3e/bomb.tar
import sys
import angr
import logging
import claripy
from struct import unpack

class readline_hook(angr.SimProcedure):
    def run(self):
        pass

class strtol_hook(angr.SimProcedure):
    def run(self, str, end, base):
        return self.state.se.BVS("flag", 64, explicit_name=True)

def solve_flag_1():

    # shutdown some warning produced by this example
    logging.getLogger('angr.engines.vex.irsb').setLevel(logging.ERROR)

    proj = angr.Project('bomb', load_options={'auto_load_libs':False})

    start = 0x400ee0
    bomb_explode = 0x40143a
    end = 0x400ef7

    # initial state is at the beginning of phase_one()
    state = proj.factory.blank_state(addr=start)

    # a symbolic input string with a length up to 128 bytes
    arg = state.se.BVS("input_string", 8 * 128)

    # read_line() reads a line from stdin and stores it a this address
    bind_addr = 0x603780

    # bind the symbolic string at this address
    state.memory.store(bind_addr, arg)

    # phase_one reads the string [rdi]
    state.add_constraints(state.regs.rdi == bind_addr)

    # Attempt to find a path to the end of the phase_1 function while avoiding the bomb_explode
    ex = proj.surveyors.Explorer(start=state, find=(end,),
                                 avoid=(bomb_explode,),
                                 enable_veritesting=True)
    ex.run()

    if ex.found:
        found = ex.found[0]
        return found.se.any_str(arg).rstrip(chr(0)) # remove ending \0

    pass

def solve_flag_2():

    proj = angr.Project('bomb', load_options={'auto_load_libs':False})
    bomb_explode = 0x40143a

    # Start analysis at the phase_2 function after the sscanf
    state = proj.factory.blank_state(addr=0x400f0a)

    # Sscanf is looking for '%d %d %d %d %d %d' which ends up dropping 6 ints onto the stack
    # We will create 6 symbolic values onto the stack to mimic this
    for i in xrange(6):
        state.stack_push(state.se.BVS('int{}'.format(i), 4*8))

    # Attempt to find a path to the end of the phase_2 function while avoiding the bomb_explode
    ex = proj.surveyors.Explorer(start=state, find=(0x400f3c,),
                                 avoid=(bomb_explode,),
                                 enable_veritesting=True)
    ex.run()

    if ex.found:
        found = ex.found[0]

        answer = []

        for x in xrange(3):
            curr_int = found.se.any_int(found.stack_pop())

            # We are popping off 8 bytes at a time
            # 0x0000000200000001
            # This is just one way to extract the individual numbers from this popped value
            answer.append(str(curr_int & 0xffffffff))
            answer.append(str(curr_int>>32 & 0xffffffff))

        return ' '.join(answer)

    pass


def solve_flag_3():

    args = []

    proj = angr.Project('bomb', load_options={'auto_load_libs':False})

    start = 0x400f6a # phase_3 after scanf()
    bomb_explode = 0x40143a
    end = 0x400fc9 # phase_3 before ret

    state = proj.factory.blank_state(addr=start)

    # we want to enumerate all solutions... let's have a queue
    queue = [state, ]
    while len(queue) > 0:

        state = queue.pop()
        #print "\nStarting symbolic execution..."

        ex = proj.surveyors.Explorer(start=state, find=(end,),
                                     avoid=(bomb_explode,),
                                     enable_veritesting=True,
                                     max_active=8)
        ex.run()

        #print "Inserting in queue " + str(len(ex.active)) + " paths (not yet finished)"
        for p in ex.active:
            queue.append(p)

        #print "Found states are " + str(len(ex.found))
        #print "Enumerating up to 10 solutions for each found state"

        if ex.found:
            for p in ex.found:
                found = p
                found.stack_pop() # ignore, our args start at offset 0x8

                iter_sol = found.se.any_n_int(found.stack_pop(), 10) # ask for up to 10 solutions if possible
                for sol in iter_sol:

                    if sol == None:
                        break

                    a = sol & 0xffffffff
                    b = (sol >> 32) & 0xffffffff

                    #print "Solution: " + str(a) + " " + str(b)
                    args.append(str(a) + " " + str(b))

    return args


def solve_flag_4():

    avoid = 0x40143A
    find = 0x401061
    proj = angr.Project("./bomb", load_options={'auto_load_libs': False})

    state = proj.factory.blank_state(
        # let's get the address via its symbol
        # after a proj.analysis.CFG it can be recovered by
        # addr=proj.kb.functions.get('phase_4').addr,
        # we will just use the obj's symbol directly
        addr=proj.kb.obj.get_symbol('phase_4').addr,
<<<<<<< HEAD
        remove_options={angr.options.LAZY_SOLVES})
    pg = proj.factory.path_group(state)
    pg.explore(find=find, avoid=avoid)
=======
        remove_options={angr.sim_options.LAZY_SOLVES})
    sm = proj.factory.simgr(state)
    sm.explore(find=find, avoid=avoid)
>>>>>>> bcde5fa9

    found = sm.found[0]

    # stopped on the ret account for the stack
    # that has already been moved

    answer = unpack('II', found.se.any_str(
        found.memory.load(found.regs.rsp - 0x18 + 0x8, 8)))

    return ' '.join(map(str, answer))


def solve_flag_5():

    def is_alnum(state, c):
        # set some constraints on the char, let it
        # be a null char or alphanumeric
        is_num = state.se.And(c >= ord("0"), c <= ord("9"))
        is_alpha_lower = state.se.And(c >= ord("a"), c <= ord("z"))
        is_alpha_upper = state.se.And(c >= ord("A"), c <= ord("Z"))
        is_zero = (c == ord('\x00'))
        isalphanum = state.se.Or(
            is_num, is_alpha_lower, is_alpha_upper, is_zero)
        return isalphanum

    # getting more lazy, let angr find the functions, and build the CFG
    proj = angr.Project("./bomb", load_options={'auto_load_libs': False})

    proj.analyses.CFG()

    start = proj.kb.obj.get_symbol('phase_5').addr
    avoid = proj.kb.obj.get_symbol('explode_bomb').addr
    # let's stop at the end of the function
    find = proj.kb.functions.get('phase_5').ret_sites[0].addr

    state = proj.factory.blank_state(
<<<<<<< HEAD
        addr=start, remove_options={angr.options.LAZY_SOLVES})
=======
        addr=start, remove_options={angr.sim_options.LAZY_SOLVES})
>>>>>>> bcde5fa9
    # retrofit the input string on the stack
    state.regs.rdi = state.regs.rsp - 0x1000
    string_addr = state.regs.rdi
    sm = proj.factory.simgr(state)
    sm.explore(find=find, avoid=avoid)
    found = sm.found[0]

    mem = found.memory.load(string_addr, 32)
    for i in xrange(32):
        found.add_constraints(is_alnum(found, mem.get_byte(i)))
    return found.se.any_str(mem).split('\x00')[0]
    # more than one solution could, for example, be returned like this:
    # return map(lambda s: s.split('\x00')[0], found.se.any_n_str(mem, 10))


class read_6_ints(angr.SimProcedure):
    answer_ints = []  # class variable
    int_addrs = []

    def run(self, s1_addr, int_addr):
        self.int_addrs.append(int_addr)
        for i in range(6):
            bvs = self.state.se.BVS("phase6_int_%d" % i, 32)
            self.answer_ints.append(bvs)
            self.state.mem[int_addr].int.array(6)[i] = bvs

        return 6

def solve_flag_6():
    start = 0x4010f4
    read_num = 0x40145c
    find = 0x4011f7
    avoid = 0x40143A
    p = angr.Project("./bomb", load_options={'auto_load_libs': False})
    p.hook(read_num, read_6_ints)
<<<<<<< HEAD
    state = p.factory.blank_state(addr=start, remove_options={angr.options.LAZY_SOLVES})
    pg = p.factory.path_group(state)
    pg.explore(find=find, avoid=avoid)
    found = pg.found[0].state
=======
    state = p.factory.blank_state(addr=start, remove_options={angr.sim_options.LAZY_SOLVES})
    sm = p.factory.simgr(state)
    sm.explore(find=find, avoid=avoid)
    found = sm.found[0]
>>>>>>> bcde5fa9

    answer = [found.se.any_int(x) for x in read_6_ints.answer_ints]
    return ' '.join(map(str, answer))

def solve_secret():
    start = 0x401242
    find = 0x401282
    avoid = (0x40127d, 0x401267,)
    readline = 0x40149e
    strtol = 0x400bd0

    p = angr.Project("./bomb", load_options={'auto_load_libs':False})
    p.hook(readline, readline_hook)
    p.hook(strtol, strtol_hook)
<<<<<<< HEAD
    state = p.factory.blank_state(addr=start, remove_options={angr.options.LAZY_SOLVES})
=======
    state = p.factory.blank_state(addr=start, remove_options={angr.sim_options.LAZY_SOLVES})
>>>>>>> bcde5fa9
    flag = claripy.BVS("flag", 64, explicit_name=True)
    state.add_constraints(flag -1 <= 0x3e8)
    sm = p.factory.simgr(state)
    sm.explore(find=find, avoid=avoid)
    ### flag found
    found = sm.found[0]
    flag = found.se.BVS("flag", 64, explicit_name="True")
    return str(found.se.any_int(flag))

def main():
    print "Flag    1: " + solve_flag_1()
    print "Flag    2: " + solve_flag_2()
    print "Flag(s) 3: " + str(solve_flag_3())
    print "Flag    4: " + solve_flag_4()
    print "Flag    5: " + solve_flag_5()
    print "Flag    6: " + solve_flag_6()
    print "Secret   : " + solve_secret()

def test():
    assert solve_flag_1() == 'Border relations with Canada have never been better.'
    print "Stage 1 ok!"

    assert solve_flag_2() == '1 2 4 8 16 32'
    print "Stage 2 ok!"

    args_3 = ["0 207", "1 311", "2 707", "3 256", "4 389", "5 206", "6 682", "7 327"]
    res_3 = solve_flag_3()
    assert len(res_3) == len(args_3)
    for s in args_3:
        assert s in res_3
    print "Stage 3 ok!"

    #assert solve_flag_4() == '7 0'
    #print "Stage 4 ok!"

    assert solve_flag_5().lower() == 'ionefg'
    print "Stage 5 ok!"

    #assert solve_flag_6() == '4 3 2 1 6 5'
    #print "Stage 6 ok!"

    #assert solve_secret() == '22'
    #print "Secret stage ok!"

if __name__ == '__main__':

    # logging.basicConfig()
    # logging.getLogger('angr.surveyors.explorer').setLevel(logging.DEBUG)

    main()<|MERGE_RESOLUTION|>--- conflicted
+++ resolved
@@ -154,15 +154,9 @@
         # addr=proj.kb.functions.get('phase_4').addr,
         # we will just use the obj's symbol directly
         addr=proj.kb.obj.get_symbol('phase_4').addr,
-<<<<<<< HEAD
         remove_options={angr.options.LAZY_SOLVES})
-    pg = proj.factory.path_group(state)
-    pg.explore(find=find, avoid=avoid)
-=======
-        remove_options={angr.sim_options.LAZY_SOLVES})
     sm = proj.factory.simgr(state)
     sm.explore(find=find, avoid=avoid)
->>>>>>> bcde5fa9
 
     found = sm.found[0]
 
@@ -199,11 +193,7 @@
     find = proj.kb.functions.get('phase_5').ret_sites[0].addr
 
     state = proj.factory.blank_state(
-<<<<<<< HEAD
         addr=start, remove_options={angr.options.LAZY_SOLVES})
-=======
-        addr=start, remove_options={angr.sim_options.LAZY_SOLVES})
->>>>>>> bcde5fa9
     # retrofit the input string on the stack
     state.regs.rdi = state.regs.rsp - 0x1000
     string_addr = state.regs.rdi
@@ -239,17 +229,10 @@
     avoid = 0x40143A
     p = angr.Project("./bomb", load_options={'auto_load_libs': False})
     p.hook(read_num, read_6_ints)
-<<<<<<< HEAD
     state = p.factory.blank_state(addr=start, remove_options={angr.options.LAZY_SOLVES})
-    pg = p.factory.path_group(state)
-    pg.explore(find=find, avoid=avoid)
-    found = pg.found[0].state
-=======
-    state = p.factory.blank_state(addr=start, remove_options={angr.sim_options.LAZY_SOLVES})
     sm = p.factory.simgr(state)
     sm.explore(find=find, avoid=avoid)
     found = sm.found[0]
->>>>>>> bcde5fa9
 
     answer = [found.se.any_int(x) for x in read_6_ints.answer_ints]
     return ' '.join(map(str, answer))
@@ -264,11 +247,7 @@
     p = angr.Project("./bomb", load_options={'auto_load_libs':False})
     p.hook(readline, readline_hook)
     p.hook(strtol, strtol_hook)
-<<<<<<< HEAD
     state = p.factory.blank_state(addr=start, remove_options={angr.options.LAZY_SOLVES})
-=======
-    state = p.factory.blank_state(addr=start, remove_options={angr.sim_options.LAZY_SOLVES})
->>>>>>> bcde5fa9
     flag = claripy.BVS("flag", 64, explicit_name=True)
     state.add_constraints(flag -1 <= 0x3e8)
     sm = p.factory.simgr(state)
