--- conflicted
+++ resolved
@@ -10,11 +10,7 @@
     # Because we're going to have to step deep into the C++ standard libraries
     # for this to work, we need to run everyone's initializers. The full_init_state
     # will do that. In order to do this peformantly, we will use the unicorn engine!
-<<<<<<< HEAD
     st = p.factory.full_init_state(args=['./wyvern'], add_options=angr.options.unicorn)
-=======
-    st = p.factory.full_init_state(args=['./wyvern'], add_options=angr.sim_options.unicorn)
->>>>>>> bcde5fa9
 
     # It's reasonably easy to tell from looking at the program in IDA that the key will
     # be 29 bytes long, and the last byte is a newline.
